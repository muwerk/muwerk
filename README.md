--- conflicted
+++ resolved
@@ -169,12 +169,9 @@
 
 History
 -------
-<<<<<<< HEAD
 * 0.6.0 (2021-01-30) **Breaking change** for ustd library include: ustd include-files have now `ustd_` prefix to prevent name-clashes with various platform-sdks. [queue.h clashed with ESP8266-Wifi, platform.h clashed with
 RISC-V SDK, hence new names `ustd_queue.h` and `ustd_platform.h` etc.]
-=======
 * 0.5.5 (2021-01-29) Support for all platforms with `Doctor` and `I2CDoctor`. 
->>>>>>> 4c7fd9b9
 * CI (2021-01-28 All supported platforms are build-checked automatically with Github actions.
 * 0.5.4 (2021-01-28) Minor fixes:
   * `ustd::Console` and `ustd::SerialConsole` do now honour the USTD_FEATURE_xxx defines.
